--- conflicted
+++ resolved
@@ -39,12 +39,8 @@
         ignore_unknown_options=True,
     )
 )
-<<<<<<< HEAD
+
 @click.version_option(message="%(version)s", package_name="patchwork-cli")
-=======
-
-@click.version_option(message="%(version)s",package_name="patchwork_cli")
->>>>>>> afac5269
 @click.help_option("-h", "--help")
 @click.option(
     "--log",
