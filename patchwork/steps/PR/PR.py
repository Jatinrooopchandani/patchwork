from patchwork.common.utils.utils import exclude_none_dict
from patchwork.step import Step
from patchwork.steps.CommitChanges.CommitChanges import CommitChanges
from patchwork.steps.CreatePR.CreatePR import CreatePR
from patchwork.steps.PR.typed import PRInputs
from patchwork.steps.PreparePR.PreparePR import PreparePR


class PR(Step):
    required_keys = PRInputs.__required_keys__

    def __init__(self, inputs):
        super().__init__(inputs)
        self.inputs = inputs
        missing_keys = self.required_keys.difference(set(inputs.keys()))
        if len(missing_keys) > 0:
            raise ValueError(f'Missing required data: "{missing_keys}"')

        self.inputs = inputs
        return

    def run(self):
<<<<<<< HEAD
        if self.inputs.get("debug") is not None:
            self.debug(self.inputs)
            
        commit_changes_output = CommitChanges(self.inputs).run()
        prepare_pr_output = PreparePR(self.inputs).run()
        create_pr_outputs = CreatePR(
=======
        commit_changes = CommitChanges(self.inputs)
        commit_changes_output = commit_changes.run()
        self.set_status(commit_changes.status, commit_changes.status_message)

        prepare_pr = PreparePR(self.inputs)
        prepare_pr_output = prepare_pr.run()
        self.set_status(prepare_pr.status, prepare_pr.status_message)

        create_pr = CreatePR(
>>>>>>> d228e30e
            dict(
                base_branch=commit_changes_output.get("base_branch"),
                target_branch=commit_changes_output.get("target_branch"),
                pr_body=prepare_pr_output.get("pr_body"),
                **self.inputs,
            )
        )
        create_pr_outputs = create_pr.run()
        self.set_status(create_pr.status, create_pr.status_message)

        return exclude_none_dict(
            dict(
                base_branch=commit_changes_output.get("base_branch"),
                target_branch=commit_changes_output.get("target_branch"),
                pr_url=create_pr_outputs.get("pr_url"),
                pr_number=create_pr_outputs.get("pr_number"),
                pr_title=prepare_pr_output.get("pr_title"),
                pr_body=prepare_pr_output.get("pr_body"),
            )
        )<|MERGE_RESOLUTION|>--- conflicted
+++ resolved
@@ -20,14 +20,9 @@
         return
 
     def run(self):
-<<<<<<< HEAD
         if self.inputs.get("debug") is not None:
             self.debug(self.inputs)
-            
-        commit_changes_output = CommitChanges(self.inputs).run()
-        prepare_pr_output = PreparePR(self.inputs).run()
-        create_pr_outputs = CreatePR(
-=======
+
         commit_changes = CommitChanges(self.inputs)
         commit_changes_output = commit_changes.run()
         self.set_status(commit_changes.status, commit_changes.status_message)
@@ -37,7 +32,6 @@
         self.set_status(prepare_pr.status, prepare_pr.status_message)
 
         create_pr = CreatePR(
->>>>>>> d228e30e
             dict(
                 base_branch=commit_changes_output.get("base_branch"),
                 target_branch=commit_changes_output.get("target_branch"),
