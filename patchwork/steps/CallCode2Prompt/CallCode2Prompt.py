--- conflicted
+++ resolved
@@ -88,18 +88,10 @@
             with open(self.code_file_path, "a") as file:
                 pass  # No need to write anything, just create the file if it doesn't exist
 
-<<<<<<< HEAD
     def run(self) -> dict:
         if self.inputs.get("debug") is not None:
             self.debug(self.inputs)
             
-=======
-    @staticmethod
-    def __parse_modes(modes: str) -> list[str]:
-        return [mode.strip() for mode in modes.split(",") if mode.strip() != ""]
-
-    def __get_cmd_args(self, git_ignore_temp_fp) -> list[str]:
->>>>>>> f450e156
         cmd = [
             "code2prompt",
             "--path",
