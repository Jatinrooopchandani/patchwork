--- conflicted
+++ resolved
@@ -76,13 +76,10 @@
 patchwork AutoFix patched_api_key=<YOUR_PATCHED_API_KEY> github_api_key=<YOUR_GITHUB_TOKEN>
 ```
 
-<<<<<<< HEAD
-The [patchwork template](https://github.com/patched-codes/patchwork-configs) repository contains the default configuration and prompts for all the patchflows. You can clone that repo and pass it as a flag to the CLI:
-=======
+
 Similarly, to use Google's models you can set the `google_api_key` and `model`, this is useful if you want to work with large contexts as the `gemini-pro-1.5` model supports a input context length of 1 million tokens.
 
-The [patchwork-configs](https://github.com/patched-codes/patchwork-configs) repository contains the default configuration and prompts for all the patchflows. You can clone that repo and pass it as a flag to the CLI:
->>>>>>> f3ecdc78
+The [patchwork-template](https://github.com/patched-codes/patchwork-configs) repository contains the default configuration and prompts for all the patchflows. You can clone that repo and pass it as a flag to the CLI:
 
 ```bash
 patchwork AutoFix --config /path/to/patchwork-configs/patchflows
@@ -92,19 +89,11 @@
 
 Patchwork comes with a set of predefined patchflows, and more will be added over time. Below is a sample list of patchflows:
 
-<<<<<<< HEAD
-- AutoFix: Generate and apply fixes to code vulnerabilities in a repository.
-- PRReview: On PR creation, extract code diff, summarize changes, and comment on PR.
-- GenerateREADME: Create a README markdown file for a given folder, to add documentation to your repository.
-- [Experimental] DependencyUpgrade: Update your dependencies from vulnerable to fixed versions.
-- [Experimental] ResolveIssue: Identify the files in your repository that need to be updated to resolve an issue (or bug) and create a PR to fix it.
-=======
 - **AutoFix**: Generate and apply fixes to code vulnerabilities in a repository.
-- **DependencyUpgrade**: Update your dependencies from vulnerable to fixed versions.
 - **PRReview**: On PR creation, extract code diff, summarize changes, and comment on PR.
-- **GenerateREADME**: Create a README.md file for a given folder, to add documentation to your repository.
-- **ResolveIssue**: Identify the files in your repository that need to be updated to resolve an issue (or bug) and create a PR to fix it.
->>>>>>> f3ecdc78
+- **GenerateREADME**: Create a README markdown file for a given folder, to add documentation to your repository.
+- **[Experimental] DependencyUpgrade**: Update your dependencies from vulnerable to fixed versions.
+- **[Experimental] ResolveIssue**: Identify the files in your repository that need to be updated to resolve an issue (or bug) and create a PR to fix it.
 
 ## Prompt Templates
 
@@ -133,11 +122,7 @@
 - To create a new patchflow, follow [these instructions](patchwork/patchflows/README.md).
 - To create a new step, follow [these instructions](patchwork/steps/README.md).
 
-<<<<<<< HEAD
 We also provide chat assitants to help you create new steps and patchflows easily. Fair warning: they suffer from the same limitations as their underlying model.
-=======
-We also provide chat assistants to help you create new steps and patchflows easily.
->>>>>>> f3ecdc78
 
 - [Patchwork Assistant GPT](https://chatgpt.com/g/g-0G4sCAd2y-patchwork-assistant) (requires ChatGPT pro subscription)
 - [Patchwork Assistant on HuggingChat ](https://hf.co/chat/assistant/66322701fd4787e0c1f7696b) (free)
